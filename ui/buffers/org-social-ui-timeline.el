--- conflicted
+++ resolved
@@ -18,21 +18,6 @@
 ;; Helper function to filter out reactions
 (defun org-social-ui--filter-reactions (timeline)
   "Filter out reactions and poll votes from TIMELINE.
-<<<<<<< HEAD
-Reactions are posts with reply_to, mood, and empty/short text.
-Poll votes are posts with poll_option property."
-  (seq-filter
-   (lambda (post)
-     (let ((text (or (alist-get 'text post) ""))
-           (mood (alist-get 'mood post))
-           (reply-to (alist-get 'reply_to post))
-           (poll-option (alist-get 'poll_option post)))
-       ;; Exclude reactions: posts with reply_to + mood + short text
-       ;; Exclude poll votes: posts with poll_option
-       (not (or (and reply-to
-                     mood
-                     (< (length (string-trim text)) 5))
-=======
 Reactions are posts with reply_to and mood (regardless of text content).
 Poll votes are posts with poll_option property."
   (seq-filter
@@ -43,7 +28,6 @@
        ;; Exclude reactions: posts with reply_to + mood (any text or empty)
        ;; Exclude poll votes: posts with poll_option
        (not (or (and reply-to mood)
->>>>>>> b1920462
                 poll-option))))
    timeline))
 
@@ -58,19 +42,10 @@
            (reply-to (alist-get 'reply_to post))
            (group (alist-get 'group post))
            (poll-option (alist-get 'poll_option post)))
-<<<<<<< HEAD
-       ;; Exclude reactions: posts with reply_to + mood + short text
-       ;; Exclude poll votes: posts with poll_option
-       ;; Exclude group posts: posts with group property
-       (not (or (and reply-to
-                     mood
-                     (< (length (string-trim text)) 5))
-=======
        ;; Exclude reactions: posts with reply_to + mood (any text or empty)
        ;; Exclude poll votes: posts with poll_option
        ;; Exclude group posts: posts with group property
        (not (or (and reply-to mood)
->>>>>>> b1920462
                 poll-option
                 group))))
    timeline))
